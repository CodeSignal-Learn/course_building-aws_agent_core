import json
import os
import shutil
import subprocess
import time

import boto3
from common import (
    create_guardrail,
    setup_complete_knowledge_base,
    attach_custom_policy,
    attach_policy,
)
from enableModel import enable_model

# Configuration Constants
REGION_NAME = "us-east-1"
ACCOUNT_ID = boto3.client("sts").get_caller_identity()["Account"]

# Agent Configuration
AGENT_NAME = "my_agent"
AGENT_ENTRYPOINT = "main.py"
REQUIREMENTS_FILE = "requirements.txt"
PROTOCOL = "HTTP"  # or "MCP"

# IAM Configuration
EXECUTION_ROLE_NAME = "AmazonBedrockAgentCoreSDKRuntime"
EXECUTION_POLICY_NAME = "AmazonBedrockAgentCoreRuntimeExecutionPolicy"
EXECUTION_POLICY_FILE = "BedrockAgentCoreRuntimeExecutionPolicy.json"
USERNAME = "learner"

# S3 Configuration
CONFIG_BACKUP_BUCKET_NAME = f"bedrock-agentcore-config-backup-{ACCOUNT_ID}"
# You can download it back using the following command:
# aws s3 cp s3://bedrock-agentcore-config-backup-$(aws sts get-caller-identity --query Account --output text)/.bedrock_agentcore.yaml .bedrock_agentcore.yaml

# Knowledge Base Configuration
KB_NAME = "bedrock-knowledge-base"
VECTOR_BUCKET_NAME = "bedrock-vector-bucket"
VECTOR_INDEX_NAME = "bedrock-vector-index"
DOCUMENTS_FOLDER = os.path.join(os.getcwd(), "docs")

# Bedrock Models
BEDROCK_MODELS = [
    "anthropic.claude-sonnet-4-20250514-v1:0",
    "amazon.titan-embed-text-v2:0",
]

# User Policies
USER_POLICIES = [
    "arn:aws:iam::aws:policy/AmazonBedrockFullAccess",
    "arn:aws:iam::aws:policy/BedrockAgentCoreFullAccess",
    "arn:aws:iam::aws:policy/AmazonEC2ContainerRegistryFullAccess",
    "arn:aws:iam::aws:policy/AWSCodeBuildAdminAccess",
<<<<<<< HEAD
    "arn:aws:iam::aws:policy/AmazonS3FullAccess",
=======
    "arn:aws:iam::aws:policy/AmazonS3ReadOnlyAccess"
>>>>>>> 29ea1299
]

# Directories
POLICIES_DIR = os.path.join(os.path.dirname(__file__), "policies")


def cleanup_existing_agentcore_runtimes():
    """Clean up existing AgentCore runtimes before creating new ones"""
    print("🧹 Cleaning up existing AgentCore runtimes...")

    try:
        bedrock_agentcore_client = boto3.client(
            "bedrock-agentcore-control", region_name=REGION_NAME
        )
        response = bedrock_agentcore_client.list_agent_runtimes()
        agent_runtimes = response.get("agentRuntimes", [])

        for runtime in agent_runtimes:
            runtime_name = runtime.get("name", "")
            runtime_id = runtime.get("agentRuntimeId", "")

            try:
                bedrock_agentcore_client.delete_agent_runtime(agentRuntimeId=runtime_id)
                print(f"✅ Initiated deletion of agent runtime: {runtime_id}")

                # Wait for deletion to complete
                print(
                    f"⏳ Waiting for agent runtime {runtime_id} to be fully deleted..."
                )
                wait_interval = 5  # 10 seconds
                elapsed_time = 0
                agent_runtime_deleted = False

                while not agent_runtime_deleted:
                    try:
                        # Try to get the runtime - if it doesn't exist, deletion is complete
                        bedrock_agentcore_client.get_agent_runtime(
                            agentRuntimeId=runtime_id
                        )
                        print(f"⏳ Still deleting... ({elapsed_time}s elapsed)")
                        time.sleep(wait_interval)
                        elapsed_time += wait_interval
                    except Exception:
                        # Runtime not found = deletion complete
                        print(f"✅ Agent runtime {runtime_id} fully deleted")
                        agent_runtime_deleted = True

            except Exception as e:
                print(f"⚠️  Could not delete agent runtime {runtime_id}: {e}")

    except Exception as e:
        raise (f"Error: Could not cleanup agent runtimes: {e}")


def create_execution_role():
    iam = boto3.client("iam")

    # Create role if it doesn't exist
    try:
        iam.create_role(
            RoleName=EXECUTION_ROLE_NAME,
            AssumeRolePolicyDocument=json.dumps(
                {
                    "Version": "2012-10-17",
                    "Statement": [
                        {
                            "Effect": "Allow",
                            "Principal": {"Service": "bedrock-agentcore.amazonaws.com"},
                            "Action": "sts:AssumeRole",
                        }
                    ],
                }
            ),
        )
        print(f"✅ Created IAM role {EXECUTION_ROLE_NAME}")
    except iam.exceptions.EntityAlreadyExistsException:
        print(f"✅ IAM role {EXECUTION_ROLE_NAME} already exists")

    # Ensure execution policy exists and is attached to the role
    policy_json_path = os.path.join(POLICIES_DIR, EXECUTION_POLICY_FILE)
    attach_custom_policy(
        policy_name=EXECUTION_POLICY_NAME,
        policy_json_path=policy_json_path,
        attach_to_type="role",
        attach_to_name=EXECUTION_ROLE_NAME,
        replacements={"{AWS_ACCOUNT_ID}": ACCOUNT_ID},
    )

    return f"arn:aws:iam::{ACCOUNT_ID}:role/{EXECUTION_ROLE_NAME}"


def configure_agent(
    entrypoint: str = AGENT_ENTRYPOINT,
    name: str = AGENT_NAME,
    region: str = REGION_NAME,
    requirements_file: str = REQUIREMENTS_FILE,
    protocol: str = PROTOCOL,
):
    if not shutil.which("agentcore"):
        raise RuntimeError(
            "agentcore CLI not found on PATH. "
            "`pip install bedrock-agentcore-starter-toolkit` first."
        )

    entrypoint_path = os.path.join(os.path.dirname(__file__), entrypoint)
    requirements_path = os.path.join(os.path.dirname(__file__), requirements_file)

    cfg_cmd = [
        "agentcore",
        "configure",
        "--entrypoint",
        entrypoint_path,
        "--name",
        name,
        "--region",
        region,
        "--protocol",
        protocol,
        "--ecr",
        "auto",  # avoids the “Press Enter to auto-create ECR” prompt
        "--requirements-file",
        requirements_path,
        "--disable-otel",  # Disable OpenTelemetry noise
    ]

    # Create execution service role with BedrockAgentCoreRuntimeExecutionPolicy
    execution_role_arn = create_execution_role()
    cfg_cmd += ["--execution-role", execution_role_arn]

    cfg_cmd += ["--authorizer-config", "null"]

    # This will not prompt as long as the above values are sufficient.
    subprocess.run(cfg_cmd, check=True)


def create_config_backup_bucket(bucket_name: str = CONFIG_BACKUP_BUCKET_NAME):
    """Create S3 bucket and upload the .bedrock_agentcore.yaml configuration file"""
    try:
        s3_client = boto3.client("s3", region_name=REGION_NAME)

        # Create the bucket
        try:
            s3_client.create_bucket(Bucket=bucket_name)
            print(f"✅ Created S3 bucket: {bucket_name}")
        except s3_client.exceptions.BucketAlreadyOwnedByYou:
            print(f"✅ S3 bucket {bucket_name} already exists and is owned by you")
        except s3_client.exceptions.BucketAlreadyExists:
<<<<<<< HEAD
            print(f"⚠️  S3 bucket {bucket_name} already exists (owned by someone else)")
            return False

        # Upload the .bedrock_agentcore.yaml file
        config_file_path = os.path.join(
            os.path.dirname(__file__), ".bedrock_agentcore.yaml"
        )

        if os.path.exists(config_file_path):
=======
            print(f"❌ S3 bucket {bucket_name} already exists")
            raise RuntimeError(f"Cannot use bucket {bucket_name} - already exists and owned by someone else")
        
        # Check if the config file exists
        config_file_path = os.path.join(os.getcwd(), ".bedrock_agentcore.yaml")
        
        if not os.path.exists(config_file_path):
            raise FileNotFoundError(f"Configuration file not found: {config_file_path}")
        
        # Upload the .bedrock_agentcore.yaml file
        try:
>>>>>>> 29ea1299
            s3_client.upload_file(
                config_file_path, bucket_name, ".bedrock_agentcore.yaml"
            )
            print(f"✅ Uploaded .bedrock_agentcore.yaml to bucket: {bucket_name}")
        except Exception as e:
            raise RuntimeError(f"Failed to upload config file to S3: {e}")
        
        # Verify the upload by checking if the file exists in S3
        try:
            s3_client.head_object(Bucket=bucket_name, Key=".bedrock_agentcore.yaml")
            print(f"✅ Verified .bedrock_agentcore.yaml exists in S3 bucket: {bucket_name}")
            return True
<<<<<<< HEAD
        else:
            print("⚠️  .bedrock_agentcore.yaml file not found, skipping upload")
            return False

=======
        except Exception as e:
            raise RuntimeError(f"Upload verification failed - file not found in S3: {e}")
            
>>>>>>> 29ea1299
    except Exception as e:
        print(f"❌ Error creating config backup bucket: {e}")
        raise


def launch_agent(guardrail_id: str, knowledge_base_id: str):
    launch_cmd = [
        "agentcore",
        "launch",
        "--env",
        f"GUARDRAIL_ID={guardrail_id}",
        "--env",
        f"KNOWLEDGE_BASE_ID={knowledge_base_id}",
    ]

    subprocess.run(launch_cmd, check=True)


def main():
    # 0. Cleanup existing resources first
    cleanup_existing_agentcore_runtimes()

    # 1. Grant user policies
    for policy in USER_POLICIES:
        success, _ = attach_policy(
            attach_to_type="user",
            attach_to_name=USERNAME,
            policy_arn=policy,
        )
        if not success:
            print(f"❌ Failed to grant {policy} to {USERNAME}. Exiting.")
            exit(1)

    # 1.2 grant iam full access via custom policy file
    attach_custom_policy(
        policy_name="IAMFullAccess",
        policy_json_path=os.path.join(POLICIES_DIR, "IAMFullAccess.json"),
        attach_to_type="user",
        attach_to_name="learner",
    )
    print("✅ IAMFullAccess policy created and attached to learner")

    # 2. Enable the Bedrock models
    for model in BEDROCK_MODELS:
        result = enable_model(model)
        if result["status"] == "enabled":
            print(f"✅ Bedrock model {model} enabled")
        else:
            print(f"❌ Failed to enable Bedrock model {model}")
            exit(1)

    # 3. Create guardrail
    guardrail = create_guardrail(REGION_NAME)
    if not guardrail:
        print("❌ Failed to create guardrail. Exiting.")
        exit(1)
    else:
        guardrail_id = guardrail["guardrailId"]
        print(f"✅ Guardrail is ready to use with ID: {guardrail_id}")

    # 4. Setup complete knowledge base
    result = setup_complete_knowledge_base(
        documents_folder=DOCUMENTS_FOLDER,
        vector_bucket_name=VECTOR_BUCKET_NAME,
        vector_index_name=VECTOR_INDEX_NAME,
        kb_name=KB_NAME,
        region_name=REGION_NAME,
    )

    # Check if knowledge base setup was successful
    if result:
        knowledge_base_id, vector_index_arn = result
        print("\nKnowledge Base is ready to use!")
        print(f"Knowledge Base ID: {knowledge_base_id}")
        print(f"Vector Index ARN: {vector_index_arn}")
    else:
        print("❌ Failed to create knowledge base. Exiting.")
        exit(1)

    # 5. Configure and then launch agent
    configure_agent()
    print("✅ Agent is configured")

    # 6. Launch agent
    launch_agent(
        guardrail_id=guardrail_id,
        knowledge_base_id=knowledge_base_id,
    )
    print("✅ Agent is launched")

    # 7. Create backup bucket and upload config after launch
    create_config_backup_bucket()
    print("✅ Config file uploaded to S3 bucket")


if __name__ == "__main__":
    main()<|MERGE_RESOLUTION|>--- conflicted
+++ resolved
@@ -52,11 +52,7 @@
     "arn:aws:iam::aws:policy/BedrockAgentCoreFullAccess",
     "arn:aws:iam::aws:policy/AmazonEC2ContainerRegistryFullAccess",
     "arn:aws:iam::aws:policy/AWSCodeBuildAdminAccess",
-<<<<<<< HEAD
-    "arn:aws:iam::aws:policy/AmazonS3FullAccess",
-=======
-    "arn:aws:iam::aws:policy/AmazonS3ReadOnlyAccess"
->>>>>>> 29ea1299
+    "arn:aws:iam::aws:policy/AmazonS3FullAccess"
 ]
 
 # Directories
@@ -204,17 +200,6 @@
         except s3_client.exceptions.BucketAlreadyOwnedByYou:
             print(f"✅ S3 bucket {bucket_name} already exists and is owned by you")
         except s3_client.exceptions.BucketAlreadyExists:
-<<<<<<< HEAD
-            print(f"⚠️  S3 bucket {bucket_name} already exists (owned by someone else)")
-            return False
-
-        # Upload the .bedrock_agentcore.yaml file
-        config_file_path = os.path.join(
-            os.path.dirname(__file__), ".bedrock_agentcore.yaml"
-        )
-
-        if os.path.exists(config_file_path):
-=======
             print(f"❌ S3 bucket {bucket_name} already exists")
             raise RuntimeError(f"Cannot use bucket {bucket_name} - already exists and owned by someone else")
         
@@ -226,7 +211,6 @@
         
         # Upload the .bedrock_agentcore.yaml file
         try:
->>>>>>> 29ea1299
             s3_client.upload_file(
                 config_file_path, bucket_name, ".bedrock_agentcore.yaml"
             )
@@ -239,16 +223,9 @@
             s3_client.head_object(Bucket=bucket_name, Key=".bedrock_agentcore.yaml")
             print(f"✅ Verified .bedrock_agentcore.yaml exists in S3 bucket: {bucket_name}")
             return True
-<<<<<<< HEAD
-        else:
-            print("⚠️  .bedrock_agentcore.yaml file not found, skipping upload")
-            return False
-
-=======
         except Exception as e:
             raise RuntimeError(f"Upload verification failed - file not found in S3: {e}")
             
->>>>>>> 29ea1299
     except Exception as e:
         print(f"❌ Error creating config backup bucket: {e}")
         raise
